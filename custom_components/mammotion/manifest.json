--- conflicted
+++ resolved
@@ -29,10 +29,6 @@
   ],
   "iot_class": "local_push",
   "requirements": [
-<<<<<<< HEAD
-    "pymammotion===0.4.29"
-=======
     "pymammotion==0.4.31"
->>>>>>> a40b9f6e
   ]
 }