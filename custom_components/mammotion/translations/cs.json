--- conflicted
+++ resolved
@@ -13,15 +13,9 @@
     "flow_title": "Nastavení sekačky Mammotion",
     "step": {
       "bluetooth_confirm": {
-<<<<<<< HEAD
-        "description": "Nastavení {name}"
-        "data": {
-          "stay_connected_bluetooth": "Udržovat Bluetooth připojený"
-=======
         "description": "Nastavení {name}",
         "data": {
           "stay_connected_bluetooth": "Udržujte připojení Bluetooth"
->>>>>>> d98ee42c
         }
       },
       "reconfigure": {
