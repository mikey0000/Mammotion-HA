"""Mammotion camera entities."""

from __future__ import annotations

import asyncio
import collections
import json
import logging
import secrets
from collections import deque
from collections.abc import Callable
from dataclasses import dataclass
from typing import Any

import websockets
from homeassistant.components.camera import (
    Camera,
    CameraEntityDescription,
    CameraEntityFeature,
    CameraWebRTCProvider,
    StreamType,
    WebRTCAnswer,
    WebRTCError,
    WebRTCSendMessage,
)
from homeassistant.core import (
    HomeAssistant,
    ServiceCall,
    ServiceResponse,
    SupportsResponse,
    callback,
)
from homeassistant.helpers.entity_platform import AddEntitiesCallback
from pymammotion.http.model.camera_stream import (
    StreamSubscriptionResponse,
)
from pymammotion.utility.device_type import DeviceType
from webrtc_models import RTCIceCandidateInit

from . import MammotionConfigEntry
from .agora_websocket import AgoraWebSocketHandler
from .coordinator import MammotionBaseUpdateCoordinator
from .entity import MammotionBaseEntity
from .models import MammotionMowerData

_LOGGER = logging.getLogger(__name__)


@dataclass(frozen=True, kw_only=True)
class MammotionCameraEntityDescription(CameraEntityDescription):
    """Describes Mammotion camera entity."""

    key: str
    stream_fn: Callable[[MammotionBaseUpdateCoordinator], StreamSubscriptionResponse]


CAMERAS: tuple[MammotionCameraEntityDescription, ...] = (
    MammotionCameraEntityDescription(
        key="webrtc_camera",
        stream_fn=lambda coordinator: coordinator.get_stream_data(),
    ),
)


async def async_setup_entry(
    hass: HomeAssistant,
    entry: MammotionConfigEntry,
    async_add_entities: AddEntitiesCallback,
) -> None:
    """Set up the Mammotion camera entities."""
    mowers = entry.runtime_data.mowers
    entities = []
    for mower in mowers:
        if not DeviceType.is_luba1(mower.device.device_name):
            _LOGGER.debug("Config camera for %s", mower.device.device_name)
            try:
                # Try to get stream data
                stream_data = await mower.api.get_stream_subscription(
                    mower.device.device_name, mower.device.iot_id
                )
<<<<<<< HEAD
                mower.reporting_coordinator._stream_data = stream_data

                if stream_data:
=======
                if stream_data is not None:
>>>>>>> 5481d6b8
                    _LOGGER.debug("Received stream data: %s", stream_data)
                    entities.extend(
                        MammotionWebRTCCamera(
                            mower.reporting_coordinator, entity_description, hass
                        )
                        for entity_description in CAMERAS
                    )
                else:
<<<<<<< HEAD
                    _LOGGER.error("No Agora data for %s", mower.device.deviceName)
            except (OSError, ValueError) as e:
                _LOGGER.error("Error on config camera for: %s", e)
=======
                    _LOGGER.error("No Agora data for %s", mower.device.device_name)
            except Exception as e:
                _LOGGER.error("Error on async setup entry camera for: %s", e)
>>>>>>> 5481d6b8

    async_add_entities(entities)
    await async_setup_platform_services(hass, entry)


class MammotionWebRTCCamera(MammotionBaseEntity, Camera):
    """Mammotion WebRTC camera entity."""

    entity_description: MammotionCameraEntityDescription
    _attr_has_entity_name = True
    _attr_name = None
    _attr_is_streaming = True
    _attr_supported_features = CameraEntityFeature.STREAM
    _attr_capability_attributes = None
    _supports_native_async_webrtc = True

    def __init__(
        self,
        coordinator: MammotionBaseUpdateCoordinator,
        entity_description: MammotionCameraEntityDescription,
        hass: HomeAssistant,
    ) -> None:
        """Initialize the WebRTC camera entity."""
        super().__init__(coordinator, entity_description.key)
        self._cache: dict[str, Any] = {}
        self.access_tokens: collections.deque = collections.deque([], 2)
        self.async_update_token()
        self._create_stream_lock: asyncio.Lock | None = None
        self._agora_handler = AgoraWebSocketHandler(hass)
        self._webrtc_provider: CameraWebRTCProvider | None = None
        self._supports_native_async_webrtc = True
        self.coordinator = coordinator
        self.entity_description = entity_description
        self._attr_translation_key = entity_description.key
        self._stream_data: StreamSubscriptionResponse | None = None
<<<<<<< HEAD
        self._attr_model = coordinator.device.deviceName
        self.access_tokens = [secrets.token_hex(16)]
=======
        self._attr_model = coordinator.device.device_name
        self.access_tokens = deque([secrets.token_hex(16)])
        self._webrtc_provider = None  # Avoid crash on async_refresh_providers()
        self._legacy_webrtc_provider = None
        self._supports_native_sync_webrtc = False
        self._supports_native_async_webrtc = False
>>>>>>> 5481d6b8

    @property
    def frontend_stream_type(self) -> StreamType | None:
        """Return the type of stream supported by this camera."""
        return StreamType.WEB_RTC

    @property
    def content_type(self) -> str:
        """Return the content type of the camera image."""
        return "image/jpeg"

    async def async_camera_image(
        self, width: int | None = None, height: int | None = None
    ) -> bytes | None:
        """Return a placeholder image for WebRTC cameras that don't support snapshots."""
        return None

    async def async_handle_async_webrtc_offer(
        self, offer_sdp: str, session_id: str, send_message: WebRTCSendMessage
    ) -> None:
        """Handle WebRTC offer by initiating WebSocket connection to Agora.

        This replaces the JavaScript SDK functionality and performs the WebRTC
        negotiation directly in Python.
        """
        _LOGGER.info("Handling WebRTC offer for session %s", session_id)

        try:
            # Get stream data (appid, channelName, token, uid)
            stream_data = self.coordinator.get_stream_data()
            if not stream_data or stream_data.data is None:
                _LOGGER.error("No stream data available for WebRTC offer")
                send_message(
                    WebRTCError(
                        "500",
                        "No stream data available for WebRTC offer",
                    )
                )
                return

            agora_data = stream_data.data

            # Start WebSocket connection and WebRTC negotiation
            answer_sdp = await self._perform_webrtc_negotiation(
                offer_sdp, agora_data, session_id
            )

            if answer_sdp:
                # Send the answer back to the browser

                send_message(WebRTCAnswer(answer_sdp))
                _LOGGER.info("WebRTC negotiation completed successfully")
            else:
                send_message(WebRTCError("500", "WebRTC negotiation failed"))

        except (websockets.exceptions.WebSocketException, json.JSONDecodeError) as ex:
            _LOGGER.error("Error handling WebRTC offer: %s", ex)
            send_message(WebRTCError("500", f"Error handling WebRTC offer: {ex}"))

    async def async_on_webrtc_candidate(
        self, session_id: str, candidate: RTCIceCandidateInit
    ) -> None:
        """Ignore WebRTC candidates."""
        return

    @callback
    def close_webrtc_session(self, session_id: str) -> None:
        """Close WebRTC session."""
        return None

    async def _perform_webrtc_negotiation(
        self, offer_sdp: str, agora_data: StreamSubscriptionResponse, session_id: str
    ) -> str | None:
        """Perform WebRTC negotiation through Agora WebSocket.

        Args:
            self: The camera instance
            offer_sdp: The WebRTC offer SDP from the browser
            agora_data: Dict containing appid, channelName, token, uid
            session_id: Session ID for this WebRTC connection

        Returns:
            Answer SDP if successful, None otherwise

        """
        _LOGGER.debug("Starting WebRTC negotiation with Agora data: %s", agora_data)
        # _LOGGER.debug("Starting WebRTC negotiation with offer_sdp data: %s", offer_sdp)

        # Use the new AgoraWebSocketHandler for negotiation
        try:
            answer_sdp = await self._agora_handler.connect_and_join(
                agora_data, offer_sdp, session_id
            )

            if answer_sdp:
                _LOGGER.info("Successfully negotiated WebRTC through Agora")
                return answer_sdp

            _LOGGER.error(
                "Failed to get answer SDP from Agora negotiation, using handler fallback"
            )
            # Use the handler's fallback SDP generation as last resort
            return self._agora_handler._generate_fallback_sdp()

        except (OSError, ValueError, TypeError) as ex:
            _LOGGER.error("WebRTC negotiation failed: %s", ex)
            _LOGGER.warning("Using fallback SDP due to exception")
            return self._agora_handler._generate_fallback_sdp()


# Global
async def async_setup_platform_services(
    hass: HomeAssistant, entry: MammotionConfigEntry
) -> None:
    """Register custom services for streaming."""

    def _get_mower_by_entity_id(entity_id: str):
        state = hass.states.get(entity_id)
        name = state.attributes.get("model_name")
        return next(
            (
                mower
                for mower in entry.runtime_data.mowers
                if mower.device.device_name == name
            ),
            None,
        )

    async def handle_refresh_stream(call) -> None:
        entity_id = call.data["entity_id"]
        mower: MammotionMowerData = _get_mower_by_entity_id(entity_id)
        if mower:
            stream_data = await mower.api.get_stream_subscription(
                mower.device.device_name, mower.device.iot_id
            )
            _LOGGER.debug("Refresh stream data : %s", stream_data)

            mower.reporting_coordinator.set_stream_data(stream_data)
            mower.reporting_coordinator.async_update_listeners()

    async def handle_start_video(call) -> None:
        entity_id = call.data["entity_id"]
        mower: MammotionMowerData = _get_mower_by_entity_id(entity_id)
        if mower:
            await mower.reporting_coordinator.join_webrtc_channel()

    async def handle_stop_video(call) -> None:
        entity_id = call.data["entity_id"]
        mower: MammotionMowerData = _get_mower_by_entity_id(entity_id)
        if mower:
            await mower.reporting_coordinator.leave_webrtc_channel()

    async def handle_get_tokens(call: ServiceCall) -> ServiceResponse:
        entity_id = call.data["entity_id"]
        mower: MammotionMowerData = _get_mower_by_entity_id(entity_id)
        if mower is not None:
            stream_data = mower.reporting_coordinator.get_stream_data()

            if not stream_data or stream_data.data is None:
                return {}
            # Return all the data needed for the Agora SDK
            return stream_data.data.to_dict()
        return {}

    async def handle_move_forward(call) -> None:
        entity_id = call.data["entity_id"]

        # Check if speed parameter exists and validate it
        speed = 0.4  # Default speed
        raw_speed = call.data["speed"]
        if raw_speed is not None:
            try:
                speed_value = float(raw_speed)
                if 0.1 <= speed_value <= 1:
                    speed = speed_value
                else:
                    _LOGGER.warning(
                        "Invalid speed value for %s: %s. Must be between 0 and 1. Using default.",
                        entity_id,
                        speed_value,
                    )
            except (ValueError, TypeError):
                _LOGGER.warning(
                    "Invalid speed format for %s: %s. Must be a number. Using default.",
                    entity_id,
<<<<<<< HEAD
                    call.data["speed"],
=======
                    raw_speed,
>>>>>>> 5481d6b8
                )

        mower: MammotionMowerData = _get_mower_by_entity_id(entity_id)
        if mower:
            await mower.reporting_coordinator.async_move_forward(speed=speed)

    async def handle_move_left(call) -> None:
        entity_id = call.data["entity_id"]

        # Check if speed parameter exists and validate it
        speed = 0.4  # Default speed
        raw_speed = call.data["speed"]
        if raw_speed is not None:
            try:
                speed_value = float(raw_speed)
                if 0.1 <= speed_value <= 1:
                    speed = speed_value
                else:
                    _LOGGER.warning(
                        "Invalid speed value for %s: %s. Must be between 0 and 1. Using default.",
                        entity_id,
                        speed_value,
                    )
            except (ValueError, TypeError):
                _LOGGER.warning(
                    "Invalid speed format for %s: %s. Must be a number. Using default.",
                    entity_id,
<<<<<<< HEAD
                    call.data["speed"],
=======
                    raw_speed,
>>>>>>> 5481d6b8
                )

        mower: MammotionMowerData = _get_mower_by_entity_id(entity_id)
        if mower:
            await mower.reporting_coordinator.async_move_left(speed=speed)

    async def handle_move_right(call) -> None:
        entity_id = call.data["entity_id"]

        # Check if speed parameter exists and validate it
        speed = 0.4  # Default speed
        raw_speed = call.data["speed"]
        if raw_speed is not None:
            try:
                speed_value = float(raw_speed)
                if 0.1 <= speed_value <= 1:
                    speed = speed_value
                else:
                    _LOGGER.warning(
                        "Invalid speed value for %s: %s. Must be between 0 and 1. Using default.",
                        entity_id,
                        speed_value,
                    )
            except (ValueError, TypeError):
                _LOGGER.warning(
                    "Invalid speed format for %s: %s. Must be a number. Using default.",
                    entity_id,
<<<<<<< HEAD
                    call.data["speed"],
=======
                    raw_speed,
>>>>>>> 5481d6b8
                )

        mower: MammotionMowerData = _get_mower_by_entity_id(entity_id)
        if mower:
            await mower.reporting_coordinator.async_move_right(speed=speed)

    async def handle_move_backward(call) -> None:
        entity_id = call.data["entity_id"]

        # Check if speed parameter exists and validate it
        speed = 0.4  # Default speed
        raw_speed = call.data["speed"]
        if raw_speed is not None:
            try:
                speed_value = float(raw_speed)
                if 0.1 <= speed_value <= 1:
                    speed = speed_value
                else:
                    _LOGGER.warning(
                        "Invalid speed value for %s: %s. Must be between 0 and 1. Using default.",
                        entity_id,
                        speed_value,
                    )
            except (ValueError, TypeError):
                _LOGGER.warning(
                    "Invalid speed format for %s: %s. Must be a number. Using default.",
                    entity_id,
<<<<<<< HEAD
                    call.data["speed"],
=======
                    raw_speed,
>>>>>>> 5481d6b8
                )

        mower: MammotionMowerData = _get_mower_by_entity_id(entity_id)
        if mower:
            await mower.reporting_coordinator.async_move_back(speed=speed)

    hass.services.async_register("mammotion", "refresh_stream", handle_refresh_stream)
    hass.services.async_register("mammotion", "start_video", handle_start_video)
    hass.services.async_register("mammotion", "stop_video", handle_stop_video)
    hass.services.async_register(
        "mammotion",
        "get_tokens",
        handle_get_tokens,
        supports_response=SupportsResponse.ONLY,
    )
    hass.services.async_register("mammotion", "move_forward", handle_move_forward)
    hass.services.async_register("mammotion", "move_left", handle_move_left)
    hass.services.async_register("mammotion", "move_right", handle_move_right)
    hass.services.async_register("mammotion", "move_backward", handle_move_backward)<|MERGE_RESOLUTION|>--- conflicted
+++ resolved
@@ -78,13 +78,10 @@
                 stream_data = await mower.api.get_stream_subscription(
                     mower.device.device_name, mower.device.iot_id
                 )
-<<<<<<< HEAD
                 mower.reporting_coordinator._stream_data = stream_data
 
-                if stream_data:
-=======
                 if stream_data is not None:
->>>>>>> 5481d6b8
+
                     _LOGGER.debug("Received stream data: %s", stream_data)
                     entities.extend(
                         MammotionWebRTCCamera(
@@ -93,15 +90,9 @@
                         for entity_description in CAMERAS
                     )
                 else:
-<<<<<<< HEAD
-                    _LOGGER.error("No Agora data for %s", mower.device.deviceName)
-            except (OSError, ValueError) as e:
-                _LOGGER.error("Error on config camera for: %s", e)
-=======
                     _LOGGER.error("No Agora data for %s", mower.device.device_name)
             except Exception as e:
                 _LOGGER.error("Error on async setup entry camera for: %s", e)
->>>>>>> 5481d6b8
 
     async_add_entities(entities)
     await async_setup_platform_services(hass, entry)
@@ -137,17 +128,12 @@
         self.entity_description = entity_description
         self._attr_translation_key = entity_description.key
         self._stream_data: StreamSubscriptionResponse | None = None
-<<<<<<< HEAD
-        self._attr_model = coordinator.device.deviceName
+        self._attr_model = coordinator.device.device_name
         self.access_tokens = [secrets.token_hex(16)]
-=======
-        self._attr_model = coordinator.device.device_name
-        self.access_tokens = deque([secrets.token_hex(16)])
         self._webrtc_provider = None  # Avoid crash on async_refresh_providers()
         self._legacy_webrtc_provider = None
         self._supports_native_sync_webrtc = False
         self._supports_native_async_webrtc = False
->>>>>>> 5481d6b8
 
     @property
     def frontend_stream_type(self) -> StreamType | None:
@@ -333,11 +319,7 @@
                 _LOGGER.warning(
                     "Invalid speed format for %s: %s. Must be a number. Using default.",
                     entity_id,
-<<<<<<< HEAD
-                    call.data["speed"],
-=======
                     raw_speed,
->>>>>>> 5481d6b8
                 )
 
         mower: MammotionMowerData = _get_mower_by_entity_id(entity_id)
@@ -365,11 +347,8 @@
                 _LOGGER.warning(
                     "Invalid speed format for %s: %s. Must be a number. Using default.",
                     entity_id,
-<<<<<<< HEAD
-                    call.data["speed"],
-=======
                     raw_speed,
->>>>>>> 5481d6b8
+
                 )
 
         mower: MammotionMowerData = _get_mower_by_entity_id(entity_id)
@@ -397,11 +376,8 @@
                 _LOGGER.warning(
                     "Invalid speed format for %s: %s. Must be a number. Using default.",
                     entity_id,
-<<<<<<< HEAD
-                    call.data["speed"],
-=======
                     raw_speed,
->>>>>>> 5481d6b8
+
                 )
 
         mower: MammotionMowerData = _get_mower_by_entity_id(entity_id)
@@ -429,11 +405,7 @@
                 _LOGGER.warning(
                     "Invalid speed format for %s: %s. Must be a number. Using default.",
                     entity_id,
-<<<<<<< HEAD
-                    call.data["speed"],
-=======
                     raw_speed,
->>>>>>> 5481d6b8
                 )
 
         mower: MammotionMowerData = _get_mower_by_entity_id(entity_id)
